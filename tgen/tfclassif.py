--- conflicted
+++ resolved
@@ -414,11 +414,7 @@
         # the cost as computed by TF actually adds a "fake" sigmoid layer on top
         # (or is computed as if there were a sigmoid layer on top)
         self.cost = tf.reduce_mean(tf.reduce_sum(
-<<<<<<< HEAD
-            tf.nn.sigmoid_cross_entropy_with_logits(self.outputs, self.targets, name='CE'), 1))
-=======
             tf.nn.sigmoid_cross_entropy_with_logits(logits=self.outputs, labels=self.targets, name='CE'), 1))
->>>>>>> 832019a1
 
         # NB: this would have been the "true" cost function, if there were a "real" sigmoid layer on top.
         # However, it is not numerically stable in practice, so we have to use the TF function.
@@ -453,16 +449,6 @@
         return Y
 
     def _rnn(self, name, enc_inputs):
-<<<<<<< HEAD
-        encoder_cell = tf.nn.rnn_cell.EmbeddingWrapper(self.cell, self.dict_size, self.emb_size)
-        encoder_outputs, encoder_state = tf.nn.rnn(encoder_cell, enc_inputs, dtype=tf.float32)
-
-        # TODO for historical reasons, the last layer uses both output and state.
-        # try this just with outputs (might work exactly the same)
-        if isinstance(self.cell.state_size, tf.nn.rnn_cell.LSTMStateTuple):
-            state_size = self.cell.state_size.c + self.cell.state_size.h
-            final_input = tf.concat(1, encoder_state)  # concat c + h
-=======
         encoder_cell = tf.contrib.rnn.EmbeddingWrapper(self.cell, self.dict_size, self.emb_size)
         encoder_outputs, encoder_state = tf.contrib.rnn.static_rnn(encoder_cell, enc_inputs, dtype=tf.float32)
 
@@ -471,7 +457,6 @@
         if isinstance(self.cell.state_size, tf.contrib.rnn.LSTMStateTuple):
             state_size = self.cell.state_size.c + self.cell.state_size.h
             final_input = tf.concat(axis=1, values=encoder_state)  # concat c + h
->>>>>>> 832019a1
         else:
             state_size = self.cell.state_size
             final_input = encoder_state
